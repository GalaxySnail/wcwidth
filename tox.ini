[tox]
envlist = update, compile, autopep8, docformatter, isort, pylint, flake8, pydocstyle, docs, py26, py27, py34, py35, py36, py37, py38, py39, py310
skip_missing_interpreters = true

[testenv]
<<<<<<< HEAD
deps = -r requirements-tests39.txt
=======
deps = pytest==4.6.10
       pytest-cov==2.8.1
       importlib_metadata; python_version < '3.8'
>>>>>>> 47b235c2
commands = {envpython} -m pytest --cov-config={toxinidir}/tox.ini {posargs:\
             --verbose \
             --junit-xml=.tox/results.{envname}.xml \
             --durations=3 \
             } \
          --log-format='%(levelname)s %(relativeCreated)2.2f %(filename)s:%(lineno)d %(message)s' \
          tests
passenv = TEST_QUICK,TEST_KEYBOARD,TEST_RAW


[isort]
line_length = 100
indent = '    '
multi_line_output = 1
length_sort = 1
import_heading_stdlib = std imports
import_heading_thirdparty = 3rd party
import_heading_firstparty = local
import_heading_localfolder = local
sections=FUTURE,STDLIB,TYPING_STDLIB,THIRDPARTY,FIRSTPARTY,LOCALFOLDER
no_lines_before=LOCALFOLDER
known_first_party = wcwidth
known_third_party = codecov,docopt,blessed
known_typing_stdlib = typing,typing_extensions
atomic = true

[pytest]
norecursedirs = .git .tox build
addopts = --disable-pytest-warnings
          --cov-append --cov-report=html --color=yes --ignore=setup.py --ignore=.tox
          --cov=wcwidth
filterwarnings =
    error
junit_family = xunit1

[flake8]
exclude = .tox,build
max-line-length = 100
ignore = E402,E501,F401,W503,W504

[coverage:run]
branch = True
source = wcwidth
parallel = True

[coverage:report]
omit = tests/*
exclude_lines = pragma: no cover
precision = 1

[coverage:paths]
source = wcwidth/

[testenv:compile]
basepython = python3.10
commands = python -m compileall {toxinidir}/wcwidth {toxinidir}/bin {toxinidir}/tests {toxinidir}/docs

[testenv:update_requirements]
basepython = python3.10
deps = pip-tools
commands = pip-compile --no-emit-index-url requirements-update.in -o requirements-update.txt
           pip-compile --no-emit-index-url requirements-tests38.in -o requirements-tests38.txt
           pip-compile --no-emit-index-url requirements-tests39.in -o requirements-tests39.txt
           pip-compile --no-emit-index-url requirements-docs.in -o docs/requirements.txt

[testenv:py38]
deps = -r requirements-tests38.txt

[testenv:py37]
deps = -r requirements-tests38.txt

[testenv:py36]
deps = -r requirements-tests38.txt

[testenv:update]
basepython = python3.10
usedevelop = true
deps = -r requirements-update.txt
commands = python {toxinidir}/bin/update-tables.py {posargs}

[testenv:autopep8]
basepython = python3.10
commands =
    {envbindir}/autopep8 \
        --in-place \
        --recursive \
        --aggressive \
        --aggressive \
        wcwidth/ bin/ tests/ setup.py

[testenv:docformatter]
basepython = python3.10
commands =
    {envbindir}/docformatter \
        --in-place \
        --recursive \
        --pre-summary-newline \
        --wrap-summaries=100 \
        --wrap-descriptions=100 \
        {toxinidir}/wcwidth \
        {toxinidir}/bin \
        {toxinidir}/setup.py \
        {toxinidir}/docs/conf.py

[testenv:isort]
basepython = python3.10
commands = {envbindir}/isort --quiet --apply --recursive wcwidth tests bin

[testenv:pylint]
basepython = python3.10
commands = {envbindir}/pylint --rcfile={toxinidir}/.pylintrc \
           --ignore=tests,docs,setup.py,conf.py,build,distutils,.pyenv,.git,.tox \
           {posargs:{toxinidir}}/wcwidth

[testenv:flake8]
basepython = python3.10
commands = {envbindir}/flake8 --exclude=tests setup.py docs/ wcwidth/ bin/ tests/

[testenv:pydocstyle]
basepython = python3.10
commands = {envbindir}/pydocstyle --source --explain {toxinidir}/wcwidth
           {envbindir}/rst-lint README.rst
           {envbindir}/doc8 --ignore-path docs/_build --ignore-path docs/requirements.txt --ignore D000 docs

[testenv:docs]
basepython = python3.10
deps = -r {toxinidir}/docs/requirements.txt
commands = sphinx-build docs/ build/sphinx

[testenv:sphinx]
basepython = python3.10
deps = -r {toxinidir}/docs/requirements.txt
commands = {envbindir}/sphinx-build {posargs:-v -W -d {toxinidir}/docs/_build/doctrees -b html docs {toxinidir}/docs/_build/html}

[testenv:linkcheck]
basepython = python3.10
deps = -r {toxinidir}/docs/requirements.txt
commands = {envbindir}/sphinx-build -v -W -d {toxinidir}/docs/_build/doctrees -b linkcheck docs docs/_build/linkcheck

[testenv:codecov]
basepython = python{env:TOXPYTHON:{env:TRAVIS_PYTHON_VERSION:3.10}}
passenv = TOXENV,CI,TRAVIS,TRAVIS_*,CODECOV_*
deps = codecov
commands = codecov -e TOXENV<|MERGE_RESOLUTION|>--- conflicted
+++ resolved
@@ -3,13 +3,7 @@
 skip_missing_interpreters = true
 
 [testenv]
-<<<<<<< HEAD
 deps = -r requirements-tests39.txt
-=======
-deps = pytest==4.6.10
-       pytest-cov==2.8.1
-       importlib_metadata; python_version < '3.8'
->>>>>>> 47b235c2
 commands = {envpython} -m pytest --cov-config={toxinidir}/tox.ini {posargs:\
              --verbose \
              --junit-xml=.tox/results.{envname}.xml \
@@ -70,19 +64,32 @@
 [testenv:update_requirements]
 basepython = python3.10
 deps = pip-tools
-commands = pip-compile --no-emit-index-url requirements-update.in -o requirements-update.txt
-           pip-compile --no-emit-index-url requirements-tests38.in -o requirements-tests38.txt
-           pip-compile --no-emit-index-url requirements-tests39.in -o requirements-tests39.txt
-           pip-compile --no-emit-index-url requirements-docs.in -o docs/requirements.txt
+commands = pip-compile --resolver=backtracking --no-emit-index-url requirements-update.in -o requirements-update.txt
+           pip-compile --resolver=backtracking --no-emit-index-url requirements-docs.in -o docs/requirements.txt
+
+[testenv:update_requirements39]
+basepython = python3.9
+deps = pip-tools
+commands = pip-compile --no-emit-index-url requirements-tests39.in -o requirements-tests39.txt
+
+[testenv:update_requirements37]
+basepython = python3.7
+deps = pip-tools
+commands = pip-compile --no-emit-index-url requirements-tests37.in -o requirements-tests37.txt
+
+[testenv:update_requirements36]
+basepython = python3.6
+deps = pip-tools
+commands = pip-compile --no-emit-index-url requirements-tests37.in -o requirements-tests36.txt
 
 [testenv:py38]
-deps = -r requirements-tests38.txt
+deps = -r requirements-tests37.txt
 
 [testenv:py37]
-deps = -r requirements-tests38.txt
+deps = -r requirements-tests37.txt
 
 [testenv:py36]
-deps = -r requirements-tests38.txt
+deps = -r requirements-tests36.txt
 
 [testenv:update]
 basepython = python3.10
